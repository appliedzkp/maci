{
    "name": "maci-integrationtests",
<<<<<<< HEAD
    "version": "0.2.0",
=======
    "version": "0.1.12",
>>>>>>> d35f181b
    "description": "",
    "main": "build/index.js",
    "scripts": {
        "watch": "tsc --watch",
        "build": "tsc",
        "test": "jest",
        "test-debug": "node --inspect-brk ./node_modules/.bin/jest",
        "test-cli-create": "jest cli-create.test.ts",
        "test-cli-create-debug": "node --inspect-brk ./node_modules/.bin/jest cli-create.test.ts",
        "test-cli-signupAndPublish": "jest cli-signupAndPublish.test.ts",
        "test-cli-signupAndPublish-debug": "node --inspect-brk ./node_modules/.bin/jest cli-signupAndPublish.test.ts",
        "test-cli-processTallyVerify": "NODE_OPTIONS=--max-old-space-size=4096 jest cli-processTallyVerify.test.ts",
        "test-cli-processTallyVerify-debug": "node --inspect-brk ./node_modules/.bin/jest cli-processTallyVerify.test.ts",
        "test-cli-genMaciKeypair": "jest cli-genMaciKeypair.test.ts",
        "test-cli-genMaciKeypair-debug": "node --inspect-brk ./node_modules/.bin/jest cli-genMaciKeypair.test.ts",
        "test-cli-genMaciPubkey": "jest cli-genMaciPubkey.test.ts",
        "test-cli-genMaciPubkey-debug": "node --inspect-brk ./node_modules/.bin/jest cli-genMaciPubkey.test.ts",
        "test-suites": "NODE_OPTIONS=--max-old-space-size=4096 jest suites.test.ts",
        "test-suites-debug": "NODE_OPTIONS=--max-old-space-size=4096 node --inspect-brk ./node_modules/.bin/jest suites.test.ts"
    },
    "_moduleAliases": {
        "@maci-contracts": "../contracts/",
        "@maci-integrationTests": "./"
    },
    "devDependencies": {
        "@types/jest": "^24.0.25",
        "@types/node": "^13.1.2",
        "ethers": "^4.0.45",
        "jest": "^24.9.0",
        "maci-circuits": "^0.1.11",
        "maci-cli": "^0.1.12",
        "maci-config": "^0.1.8",
        "maci-contracts": "^0.1.11",
        "maci-core": "^0.1.8",
        "maci-crypto": "^0.1.8",
        "maci-domainobjs": "^0.1.8",
        "module-alias": "^2.2.2",
        "shelljs": "^0.8.3",
        "ts-jest": "^24.2.0"
    },
    "gitHead": "f937e5e95eb70a97af76756b7015d04023bdb82c"
}<|MERGE_RESOLUTION|>--- conflicted
+++ resolved
@@ -1,10 +1,6 @@
 {
     "name": "maci-integrationtests",
-<<<<<<< HEAD
     "version": "0.2.0",
-=======
-    "version": "0.1.12",
->>>>>>> d35f181b
     "description": "",
     "main": "build/index.js",
     "scripts": {
