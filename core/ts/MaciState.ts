import * as assert from 'assert'
import {
    PubKey,
    Command,
    Message,
    Keypair,
    StateLeaf,
    VoteLeaf,
} from 'maci-domainobjs'

import {
    hashLeftRight,
    bigInt,
    SnarkBigInt,
    stringifyBigInts,
    NOTHING_UP_MY_SLEEVE,
    IncrementalQuinTree,
} from 'maci-crypto'

import { User } from './User'

class MaciState {
    public coordinatorKeypair: Keypair
    public users: User[] = []
    public stateTreeDepth: SnarkBigInt
    public messageTreeDepth: SnarkBigInt
    public voteOptionTreeDepth: SnarkBigInt
    public messages: Message[] = []
    public zerothStateLeaf: StateLeaf
    public maxVoteOptionIndex: SnarkBigInt
    public encPubKeys: PubKey[] = []
    private emptyVoteOptionTreeRoot
    private currentResultsSalt: SnarkBigInt

    // encPubKeys contains the public keys used to generate ephemeral shared
    // keys which encrypt each message

    constructor(
        _coordinatorKeypair: Keypair,
        _stateTreeDepth: SnarkBigInt,
        _messageTreeDepth: SnarkBigInt,
        _voteOptionTreeDepth: SnarkBigInt,
        _maxVoteOptionIndex: SnarkBigInt,
    ) {

        this.coordinatorKeypair = _coordinatorKeypair
        this.stateTreeDepth = bigInt(_stateTreeDepth)
        this.messageTreeDepth = bigInt(_messageTreeDepth)
        this.voteOptionTreeDepth = bigInt(_voteOptionTreeDepth)
        this.maxVoteOptionIndex = bigInt(_maxVoteOptionIndex)

        const emptyVoteOptionTree = new IncrementalQuinTree(
            this.voteOptionTreeDepth,
            bigInt(0),
        )
        this.emptyVoteOptionTreeRoot = emptyVoteOptionTree.root

        this.zerothStateLeaf = this.genBlankLeaf()
    }

    /*
     * Return an array of zero-votes of length voteOptionTreeDepth
     */
<<<<<<< HEAD
    private genBlankVotes = (): VoteLeaf[] => {
        const votes: VoteLeaf[] = []
        for (let i = 0; i < bigInt(2).pow(this.voteOptionTreeDepth); i++) {
            votes.push(new VoteLeaf(bigInt(0), bigInt(0)))
=======
    private genBlankVotes = () => {
        const votes: SnarkBigInt[] = []
        for (let i = 0; i < bigInt(5).pow(this.voteOptionTreeDepth); i++) {
            votes.push(bigInt(0))
>>>>>>> 0a2ef58b
        }

        return votes
    }

    /*
     * Returns an IncrementalMerkleTree where the zeroth leaf is
     * this.zerothStateLeaf and the other leaves are the Users as hashed
     * StateLeaf objects
     */
    public genStateTree = (): IncrementalQuinTree => {
        const stateTree = new IncrementalQuinTree(
            this.stateTreeDepth,
            this.genBlankLeaf().hash(),
            2,
        )

        stateTree.insert(this.zerothStateLeaf.hash())

        for (const user of this.users) {
            const stateLeaf = user.genStateLeaf(this.voteOptionTreeDepth)
            stateTree.insert(stateLeaf.hash())
        }
        return stateTree
    }

    /*
     * Computes the state root
     */
    public genStateRoot = (): SnarkBigInt => {
        return this.genStateTree().root
    }

    /*
     * Returns an IncrementalMerkleTree of all messages
     */
    public genMessageTree = (): IncrementalQuinTree => {
        const messageTree = new IncrementalQuinTree(
            this.messageTreeDepth,
            NOTHING_UP_MY_SLEEVE,
            2,
        )

        for (const message of this.messages) {
            messageTree.insert(message.hash())
        }

        return messageTree
    }

    public genMessageRoot = (): SnarkBigInt => {
        return this.genMessageTree().root
    }

    /*
     * Deep-copy this object
     */
    public copy = (): MaciState => {
        const copied = new MaciState(
            this.coordinatorKeypair.copy(),
            bigInt(this.stateTreeDepth.toString()),
            bigInt(this.messageTreeDepth.toString()),
            bigInt(this.voteOptionTreeDepth.toString()),
            bigInt(this.maxVoteOptionIndex.toString()),
        )

        copied.users = this.users.map((x: User) => x.copy())
        copied.messages = this.messages.map((x: Message) => x.copy())
        copied.encPubKeys = this.encPubKeys.map((x: PubKey) => x.copy())

        return copied
    }

    /*
     * Add a new user to the list of users.
     */
    public signUp = (
        _pubKey: PubKey,
        _initialVoiceCreditBalance: SnarkBigInt,
    ) => {

        // Note that we do not insert a state leaf to any state tree here. This
        // is because we want to keep the state minimal, and only compute what
        // is necessary when it is needed. This may change if we run into
        // severe performance issues, but it is currently worth the tradeoff.
        this.users.push(
            new User(
                _pubKey,
                this.genBlankVotes(),
                _initialVoiceCreditBalance,
                bigInt(0),
            )
        )
    }

    /*
     * Inserts a Message into the list of messages, as well as the
     * corresponding public key used to generate the ECDH shared key which was
     * used to encrypt said message.
     */
    public publishMessage = (
        _message: Message,
        _encPubKey: PubKey,
    ) => {
        // TODO: validate _encPubKey and _message

        this.encPubKeys.push(_encPubKey)
        this.messages.push(_message)
    }

    /*
     * Process the message at index _index of the message array. Note that
     * _index is not the state leaf index, as leaf 0 of the state tree is a
     * random value.
     */
    public processMessage = (
        _index: number,
    ) => {
        assert(this.messages.length > _index)
        assert(this.encPubKeys.length === this.messages.length)

        const message = this.messages[_index]
        const encPubKey = this.encPubKeys[_index]

        // Decrypt the message
        const sharedKey = Keypair.genEcdhSharedKey(this.coordinatorKeypair.privKey, encPubKey)
        const { command, signature } = Command.decrypt(message, sharedKey)

        // If the state tree index in the command is invalid, do nothing
        if (command.stateIndex > this.users.length) {
            return
        }

        const userIndex = command.stateIndex - bigInt(1)

        assert(bigInt(this.users.length) > userIndex)

        // The user to update (or not)
        const user = this.users[userIndex]

        // If the signature is invalid, do nothing
        if (!command.verifySignature(signature, user.pubKey)) {
            return
        }

        // If the nonce is invalid, do nothing
        if (command.nonce !== user.nonce + bigInt(1)) {
            return
        }

        // If there are insufficient vote credits, do nothing
        const prevSpentCred = 
            user.votes[command.voteOptionIndex].pos +
            user.votes[command.voteOptionIndex].neg

        const voiceCreditsToSpend = command.vote.pos + command.vote.neg

        const voiceCreditsLeft =
            user.voiceCreditBalance +
            (prevSpentCred * prevSpentCred) -
            (voiceCreditsToSpend * voiceCreditsToSpend)

        if (voiceCreditsLeft < 0) {
            return
        }

        // If the vote option index is invalid, do nothing
        if (command.voteOptionIndex > this.maxVoteOptionIndex) {
            return
        }

        // Update the user's vote option tree, pubkey, voice credit balance,
        // and nonce. To do so, deep-copy the user and update their attributes.
        const newUser = user.copy()
        newUser.nonce = newUser.nonce + bigInt(1)
        newUser.votes[command.voteOptionIndex] = command.vote.copy()
        newUser.voiceCreditBalance = voiceCreditsLeft
        newUser.pubKey = command.newPubKey.copy()

        // Replace the entry in this.users
        this.users[userIndex] = newUser
    }

    /*
     * Process _batchSize messages starting from _index, and then update
     * zerothStateLeaf. This function will process messages even if the number
     * of messages is not an exact multiple of _batchSize. e.g. if there are 10
     * messages, _index is 8, and _batchSize is 4, this function will only
     * process the last two messages in this.messages, and finally update
     * this.zerothStateLeaf
     */
    public batchProcessMessage = (
        _index: number,
        _batchSize: number,
        _randomStateLeaf: StateLeaf,
    ) => {
        assert(this.messages.length > _index)

        for (let i = 0; i < _batchSize; i++) {
            const messageIndex = _index + i;

            if (this.messages.length === messageIndex) {
                break
            }

            this.processMessage(messageIndex)
        }
        this.zerothStateLeaf = _randomStateLeaf
    }

    /*
     * Generates inputs to the UpdateStateTree circuit. Do not call
     * processMessage() or batchProcessMessage() before this function.
     */
    public genUpdateStateTreeCircuitInputs = (
        _index: number,
    ) => {
        assert(this.messages.length > _index)
        assert(this.encPubKeys.length === this.messages.length)

        const message = this.messages[_index]
        const encPubKey = this.encPubKeys[_index]
        const sharedKey = Keypair.genEcdhSharedKey(
            this.coordinatorKeypair.privKey,
            encPubKey,
        )
        const { command } = Command.decrypt(message, sharedKey)

        const messageTree = this.genMessageTree()
        const msgTreePath = messageTree.genMerklePath(_index)
        assert(IncrementalQuinTree.verifyMerklePath(msgTreePath, messageTree.hashFunc))

        const stateTree = this.genStateTree()
        const stateTreeMaxIndex = bigInt(stateTree.nextIndex) - bigInt(1)

        const userIndex = bigInt(command.stateIndex) - bigInt(1)
        assert(bigInt(this.users.length) > userIndex)

        const user = this.users[userIndex]

        const currentVoteWeight = user.votes[command.voteOptionIndex]

        const voteOptionTree = new IncrementalQuinTree(
            this.voteOptionTreeDepth,
            bigInt(0),
        )

        for (const vote of user.votes) {
            voteOptionTree.insert(vote.pack())
        }

        const voteOptionTreePath = voteOptionTree.genMerklePath(command.voteOptionIndex)
        assert(IncrementalQuinTree.verifyMerklePath(voteOptionTreePath, voteOptionTree.hashFunc))

        const stateTreePath = stateTree.genMerklePath(command.stateIndex)
        assert(IncrementalQuinTree.verifyMerklePath(stateTreePath, stateTree.hashFunc))

        const stateLeaf = user.genStateLeaf(this.voteOptionTreeDepth)

        return stringifyBigInts({
            'coordinator_public_key': this.coordinatorKeypair.pubKey.asCircuitInputs(),
            'ecdh_private_key': this.coordinatorKeypair.privKey.asCircuitInputs(),
            'ecdh_public_key': encPubKey.asCircuitInputs(),
            'message': message.asCircuitInputs(),
            'msg_tree_root': messageTree.root,
<<<<<<< HEAD
            'msg_tree_path_elements': msgTreePathElements,
            'msg_tree_path_index': msgTreePathIndices,
            'vote_options_leaf_raw': currentVoteWeight.asCircuitInputs(),
=======
            'msg_tree_path_elements': msgTreePath.pathElements,
            'msg_tree_path_index': msgTreePath.indices,
            'vote_options_leaf_raw': currentVoteWeight,
>>>>>>> 0a2ef58b
            'vote_options_tree_root': voteOptionTree.root,
            'vote_options_tree_path_elements': voteOptionTreePath.pathElements,
            'vote_options_tree_path_index': voteOptionTreePath.indices,
            'vote_options_max_leaf_index': this.maxVoteOptionIndex,
            'state_tree_data_raw': stateLeaf.asCircuitInputs(),
            'state_tree_max_leaf_index': stateTreeMaxIndex,
            'state_tree_root': stateTree.root,
            'state_tree_path_elements': stateTreePath.pathElements,
            'state_tree_path_index': stateTreePath.indices,
        })
    }

    /*
     * Generates inputs to the BatchUpdateStateTree circuit. Do not call
     * processMessage() or batchProcessMessage() before this function.
     */
    public genBatchUpdateStateTreeCircuitInputs = (
        _index: number,
        _batchSize: number,
        _randomStateLeaf: StateLeaf,
    ) => {

        assert(this.messages.length > _index)
        assert(this.encPubKeys.length === this.messages.length)

        const stateLeaves: StateLeaf[] = []
        const stateRoots: SnarkBigInt[] = []
        const stateTreePathElements: SnarkBigInt[][] = []
        const stateTreePathIndices: SnarkBigInt[][] = []
        const voteOptionLeaves: SnarkBigInt[] = []
        const voteOptionTreeRoots: SnarkBigInt[] = []
        const voteOptionTreePathElements: SnarkBigInt[][] = []
        const voteOptionTreePathIndices: SnarkBigInt[][] = []
        const messageTreePathElements: any[] = []
        const messages: any[] = []
        const encPubKeys: any[] = []

        const clonedMaciState = this.copy()
        const messageTree = clonedMaciState.genMessageTree()

        // prevInputs is the most recent set of UST circuit inputs generated from the
        // most recently processed message. In effect, even if there are not as
        // many messages to process as the batch size, we can still use the
        // circuit. e.g. if batchSize is 4, messageIndex is 0, and there is
        // only 1 message, and the ustCircuitInputs for message 0 is x, then
        // the circuit inputs for this batch is [x, x, x, x]. This is fine as
        // the last three x-s will either be no-ops or do the same thing as the
        // first x.
        let numRealMessages = bigInt(0)

        const messageIndices: number[] = []
        for (let i = 0; i < _batchSize; i++) {
            const j = _index + i
            if (j < bigInt(clonedMaciState.messages.length)) {
                messageIndices.push(_index + i)
                numRealMessages = numRealMessages + bigInt(1)
            } else {
                messageIndices.push(clonedMaciState.messages.length - 1)
            }
        }

        let messageIndex
        for (let i = 0; i < _batchSize; i++) {
            messageIndex = messageIndices[i]

            // Generate circuit inputs for the message
            const ustCircuitInputs = clonedMaciState.genUpdateStateTreeCircuitInputs(messageIndex)

            if (messageIndex < bigInt(clonedMaciState.messages.length)) {
                // Process the message
                clonedMaciState.processMessage(messageIndex)
            }

            messages.push(clonedMaciState.messages[messageIndex])
            encPubKeys.push(clonedMaciState.encPubKeys[messageIndex])

            messageTreePathElements.push(ustCircuitInputs.msg_tree_path_elements)
            stateRoots.push(ustCircuitInputs.state_tree_root)
            stateTreePathElements.push(ustCircuitInputs.state_tree_path_elements)
            stateTreePathIndices.push(ustCircuitInputs.state_tree_path_index)
            voteOptionLeaves.push(ustCircuitInputs.vote_options_leaf_raw)
            stateLeaves.push(ustCircuitInputs.state_tree_data_raw)
            voteOptionTreeRoots.push(ustCircuitInputs.vote_options_tree_root)
            voteOptionTreePathElements.push(ustCircuitInputs.vote_options_tree_path_elements)
            voteOptionTreePathIndices.push(ustCircuitInputs.vote_options_tree_path_index)
        }

        const stateTree = clonedMaciState.genStateTree()

        const randomLeafRoot = stateTree.root

        // Insert the random leaf
        stateTree.update(0, _randomStateLeaf.hash())

        const randomStateLeafPathElements = stateTree.genMerklePath(0).pathElements

        return stringifyBigInts({
            'coordinator_public_key': clonedMaciState.coordinatorKeypair.pubKey.asCircuitInputs(),
            'message': messages.map((x) => x.asCircuitInputs()),
            'ecdh_private_key': clonedMaciState.coordinatorKeypair.privKey.asCircuitInputs(),
            'ecdh_public_key': encPubKeys.map((x) => x.asCircuitInputs()),
            'msg_tree_root': messageTree.root,
            'msg_tree_path_elements': messageTreePathElements,
            'msg_tree_batch_start_index': _index,
            'msg_tree_batch_end_index': bigInt(_index) + numRealMessages - bigInt(1),
            'random_leaf': _randomStateLeaf.hash(),
            'state_tree_root': stateRoots,
            'state_tree_path_elements': stateTreePathElements,
            'state_tree_path_index': stateTreePathIndices,
            'random_leaf_root': randomLeafRoot,
            'random_leaf_path_elements': randomStateLeafPathElements,
            'vote_options_leaf_raw': voteOptionLeaves,
            'state_tree_data_raw': stateLeaves,
            'state_tree_max_leaf_index': stateTree.nextIndex - bigInt(1),
            'vote_options_max_leaf_index': clonedMaciState.maxVoteOptionIndex,
            'vote_options_tree_root': voteOptionTreeRoots,
            'vote_options_tree_path_elements': voteOptionTreePathElements,
            'vote_options_tree_path_index': voteOptionTreePathIndices,
        })
    }

    /*
     * Compute the vote tally up to the specified state tree index. Ignores the
     * zeroth state leaf.
     * @param _startIndex The state tree index. Only leaves before this index
     *                    are included in the tally.
     * @return A list of vote leaves whcih contain the 
     */
    public computeCumulativeVoteTally = (
        _startIndex: SnarkBigInt,
    ): VoteLeaf[] => {
        assert(bigInt(this.users.length) >= _startIndex)

        // results should start off with 0s
<<<<<<< HEAD
        const results: VoteLeaf[] = []
        for (let i = 0; i < bigInt(2).pow(this.voteOptionTreeDepth); i++) {
            results.push(new VoteLeaf(bigInt(0), bigInt(0)))
=======
        const results: SnarkBigInt[] = []
        for (let i = 0; i < bigInt(5).pow(this.voteOptionTreeDepth); i++) {
            results.push(bigInt(0))
>>>>>>> 0a2ef58b
        }

        // Compute the cumulative total up till startIndex - 1 (since we should
        // ignore the 0th leaf)
        for (let i = bigInt(0); i < bigInt(_startIndex) - bigInt(1); i++) {
            const user = this.users[i]
            for (let j = 0; j < user.votes.length; j++) {
                results[j].pos += user.votes[j].pos
                results[j].neg += user.votes[j].neg
            }
        }

        for (const r of results) {
            assert(VoteLeaf.isValidVoteData(r.pack()))
        }
        return results
    }

    /*
     * Tallies the votes for a batch of users. This does not perform a
     * cumulative tally. This works as long as the _startIndex is lower than
     * the total number of users. e.g. if _batchSize is 4, there are 10 users,
     * and _startIndex is 8, this function will tally the votes from the last 2
     * users.
     * @param _startIndex The index of the first user in the batch
     * @param _batchSize The number of users to tally.
     */
    public computeBatchVoteTally = (
        _startIndex: SnarkBigInt,
        _batchSize: SnarkBigInt,
    ): VoteLeaf[] => {
        _startIndex = bigInt(_startIndex)
        _batchSize = bigInt(_batchSize)

        // Check whether _startIndex is within range.
        assert(_startIndex >= 0 && _startIndex <= this.users.length)

        // Check whether _startIndex is a multiple of _batchSize
        assert(bigInt(_startIndex) % bigInt(_batchSize) === bigInt(0))

        // Fill results with 0s
<<<<<<< HEAD
        const results: VoteLeaf[] = []
        for (let i = 0; i < bigInt(2).pow(this.voteOptionTreeDepth); i++) {
            results.push(new VoteLeaf(bigInt(0), bigInt(0)))
=======
        const results: SnarkBigInt[] = []
        for (let i = 0; i < bigInt(5).pow(this.voteOptionTreeDepth); i++) {
            results.push(bigInt(0))
>>>>>>> 0a2ef58b
        }

        // Compute the tally
        if (_startIndex.equals(0)) {
            _batchSize = _batchSize - bigInt(1)
        } else {
            _startIndex = _startIndex - bigInt(1)
        }

        for (let i = 0; i < _batchSize; i++) {
            const userIndex = bigInt(_startIndex) + bigInt(i)
            if (userIndex < this.users.length) {
                const votes = this.users[userIndex].votes
                for (let j = 0; j < votes.length; j++) {
                    results[j].pos += votes[j].pos
                    results[j].neg += votes[j].neg
                }
            } else {
                break
            }
        }

        return results
    }

    public genBlankLeaf = (): StateLeaf => {
        return StateLeaf.genBlankLeaf(this.emptyVoteOptionTreeRoot)
    }

    /*
     * Generates circuit inputs to the QuadVoteTally function.
     * @param _startIndex The index of the first state leaf in the tree
     * @param _batchSize The number of leaves per batch of state leaves
     * @param _currentResultsSalt The salt for the cumulative vote tally
     * @param _newResultsSalt The salt for the new vote tally
     */
    public genQuadVoteTallyCircuitInputs = (
        _startIndex: SnarkBigInt,
        _batchSize: SnarkBigInt,
        _currentResultsSalt: SnarkBigInt,
        _newResultsSalt: SnarkBigInt,
    ) => {
        _startIndex = bigInt(_startIndex)
        _batchSize = bigInt(_batchSize)
        _currentResultsSalt = bigInt(_currentResultsSalt)
        _newResultsSalt = bigInt(_newResultsSalt)

        if (_startIndex.equals(bigInt(0))) {
            assert(_currentResultsSalt.equals(bigInt(0)))
        }

        const currentResults = this.computeCumulativeVoteTally(_startIndex)
        const batchResults = this.computeBatchVoteTally(_startIndex, _batchSize)

        assert(currentResults.length === batchResults.length)

        const currentResultsCommitment = genTallyResultCommitment(
            currentResults,
            _currentResultsSalt,
            this.voteOptionTreeDepth,
        )

        const blankStateLeaf = this.genBlankLeaf()

        const blankStateLeafHash = blankStateLeaf.hash()
        let batchTreeDepth = bigInt(0)

        while (bigInt(2).pow(batchTreeDepth) !== _batchSize) {
            batchTreeDepth ++
        }

        const stateLeaves: StateLeaf[] = []
        const voteLeaves: VoteLeaf[][] = []

        if (_startIndex === bigInt(0)) {
            stateLeaves.push(this.zerothStateLeaf)
            voteLeaves.push(this.genBlankVotes())
        }

        for (let i = bigInt(0); i < _batchSize; i++) {
            if (_startIndex === bigInt(0) && i === bigInt(0)) {
                continue
            }

            const userIndex = _startIndex + i - bigInt(1)
            if (userIndex < this.users.length) {
                stateLeaves.push(
                    this.users[userIndex]
                        .genStateLeaf(this.voteOptionTreeDepth)
                )
                voteLeaves.push(this.users[userIndex].votes)
            } else {
                stateLeaves.push(blankStateLeaf)
                voteLeaves.push(this.genBlankVotes())
            }
        }

        // We need to generate the following in order to create the
        // intermediate tree path:
        // 1. The tree whose leaves are the state leaves are the roots of
        //    subtrees (the intermediate tree)
        // 2. Each batch tree whose leaves are state leaves

        const emptyBatchTree = new IncrementalQuinTree(
            batchTreeDepth,
            blankStateLeafHash,
            2,
        )

        const intermediateTree = new IncrementalQuinTree(
            this.stateTreeDepth - batchTreeDepth,
            emptyBatchTree.root,
            2,
        )

        // For each batch, create a tree of the leaves in the batch, and insert the
        // tree root into the intermediate tree
        for (let i = bigInt(0); i < bigInt(2).pow(this.stateTreeDepth); i += _batchSize) {

            // Use this batchTree to accumulate the leaves in the batch
            const batchTree = emptyBatchTree.copy()

            for (let j = bigInt(0); j < _batchSize; j++) {
                if (i === bigInt(0) && j === bigInt(0)) {
                    batchTree.insert(this.zerothStateLeaf.hash())
                } else {
                    const userIndex = i + j - bigInt(1)
                    if (userIndex < this.users.length) {
                        const leaf = this.users[userIndex]
                            .genStateLeaf(this.voteOptionTreeDepth).hash()
                        batchTree.insert(leaf)
                    }
                }
            }

            // Insert the root of the batch tree
            intermediateTree.insert(batchTree.root)
        }

        assert(intermediateTree.root === this.genStateRoot())

        const intermediatePathIndex = _startIndex / _batchSize
        const intermediateStateRoot = intermediateTree.leaves[_startIndex / _batchSize]
        const intermediatePathElements = intermediateTree.genMerklePath(intermediatePathIndex).pathElements

        const circuitInputs = {
            voteLeaves: voteLeaves.map((x) => x.map((y)=> y.pack())),
            stateLeaves: stateLeaves.map((x) => x.asCircuitInputs()),
            currentResults: currentResults.map((x) => x.pack()),
            fullStateRoot: this.genStateRoot(),
            currentResultsSalt: _currentResultsSalt,
            newResultsSalt: _newResultsSalt,
            currentResultsCommitment,
            intermediatePathElements,
            intermediatePathIndex,
            intermediateStateRoot,
        }

        return stringifyBigInts(circuitInputs)
    }
}

/*
 * A helper function which hashes a list of results with a salt and returns the
 * hash.
 *
 * @param votes A list of vote leaves
 * @parm salt A random salt
 * @return The hash of the results and the salt, with the salt last
 */
const genTallyResultCommitment = (
    votes: VoteLeaf[],
    salt: SnarkBigInt,
    voteOptionTreeDepth: number,
): SnarkBigInt => {

<<<<<<< HEAD
    const tree = new IncrementalMerkleTree(voteOptionTreeDepth, bigInt(0))
    for (const vote of votes) {
        tree.insert(vote.pack())
=======
    const tree = new IncrementalQuinTree(voteOptionTreeDepth, bigInt(0))
    for (const result of results) {
        tree.insert(bigInt(result))
>>>>>>> 0a2ef58b
    }
    return hashLeftRight(tree.root, salt)
}

export {
    genTallyResultCommitment,
    MaciState,
}<|MERGE_RESOLUTION|>--- conflicted
+++ resolved
@@ -61,17 +61,10 @@
     /*
      * Return an array of zero-votes of length voteOptionTreeDepth
      */
-<<<<<<< HEAD
     private genBlankVotes = (): VoteLeaf[] => {
         const votes: VoteLeaf[] = []
-        for (let i = 0; i < bigInt(2).pow(this.voteOptionTreeDepth); i++) {
+        for (let i = 0; i < bigInt(5).pow(this.voteOptionTreeDepth); i++) {
             votes.push(new VoteLeaf(bigInt(0), bigInt(0)))
-=======
-    private genBlankVotes = () => {
-        const votes: SnarkBigInt[] = []
-        for (let i = 0; i < bigInt(5).pow(this.voteOptionTreeDepth); i++) {
-            votes.push(bigInt(0))
->>>>>>> 0a2ef58b
         }
 
         return votes
@@ -337,15 +330,9 @@
             'ecdh_public_key': encPubKey.asCircuitInputs(),
             'message': message.asCircuitInputs(),
             'msg_tree_root': messageTree.root,
-<<<<<<< HEAD
-            'msg_tree_path_elements': msgTreePathElements,
-            'msg_tree_path_index': msgTreePathIndices,
             'vote_options_leaf_raw': currentVoteWeight.asCircuitInputs(),
-=======
             'msg_tree_path_elements': msgTreePath.pathElements,
             'msg_tree_path_index': msgTreePath.indices,
-            'vote_options_leaf_raw': currentVoteWeight,
->>>>>>> 0a2ef58b
             'vote_options_tree_root': voteOptionTree.root,
             'vote_options_tree_path_elements': voteOptionTreePath.pathElements,
             'vote_options_tree_path_index': voteOptionTreePath.indices,
@@ -480,15 +467,9 @@
         assert(bigInt(this.users.length) >= _startIndex)
 
         // results should start off with 0s
-<<<<<<< HEAD
         const results: VoteLeaf[] = []
-        for (let i = 0; i < bigInt(2).pow(this.voteOptionTreeDepth); i++) {
+        for (let i = 0; i < bigInt(5).pow(this.voteOptionTreeDepth); i++) {
             results.push(new VoteLeaf(bigInt(0), bigInt(0)))
-=======
-        const results: SnarkBigInt[] = []
-        for (let i = 0; i < bigInt(5).pow(this.voteOptionTreeDepth); i++) {
-            results.push(bigInt(0))
->>>>>>> 0a2ef58b
         }
 
         // Compute the cumulative total up till startIndex - 1 (since we should
@@ -530,15 +511,9 @@
         assert(bigInt(_startIndex) % bigInt(_batchSize) === bigInt(0))
 
         // Fill results with 0s
-<<<<<<< HEAD
         const results: VoteLeaf[] = []
-        for (let i = 0; i < bigInt(2).pow(this.voteOptionTreeDepth); i++) {
+        for (let i = 0; i < bigInt(5).pow(this.voteOptionTreeDepth); i++) {
             results.push(new VoteLeaf(bigInt(0), bigInt(0)))
-=======
-        const results: SnarkBigInt[] = []
-        for (let i = 0; i < bigInt(5).pow(this.voteOptionTreeDepth); i++) {
-            results.push(bigInt(0))
->>>>>>> 0a2ef58b
         }
 
         // Compute the tally
@@ -715,15 +690,9 @@
     voteOptionTreeDepth: number,
 ): SnarkBigInt => {
 
-<<<<<<< HEAD
-    const tree = new IncrementalMerkleTree(voteOptionTreeDepth, bigInt(0))
+    const tree = new IncrementalQuinTree(voteOptionTreeDepth, bigInt(0))
     for (const vote of votes) {
         tree.insert(vote.pack())
-=======
-    const tree = new IncrementalQuinTree(voteOptionTreeDepth, bigInt(0))
-    for (const result of results) {
-        tree.insert(bigInt(result))
->>>>>>> 0a2ef58b
     }
     return hashLeftRight(tree.root, salt)
 }
